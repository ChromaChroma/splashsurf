<<<<<<< HEAD
use anyhow::{anyhow, Context};
use coarse_prof::profile;
use log::info;
use splashsurf_lib::mesh::PointCloud3d;
use splashsurf_lib::{density_map, Index, Real};

use crate::io;
use crate::{ReconstructionRunnerArgs, ReconstructionRunnerPaths};

// TODO: Detect smallest index type (i.e. check if ok to use i32/u32 as index)

pub(crate) fn entry_point_f64(
    paths: &ReconstructionRunnerPaths,
    args: &ReconstructionRunnerArgs,
) -> Result<(), anyhow::Error> {
    if args.use_double_precision {
        type I = i64;
        type R = f64;

        entry_point_generic::<I, R>(paths, &args.params)?;
    } else {
        type I = i64;
        type R = f32;

        entry_point_generic::<I, R>(
            paths,
            &args.params.try_convert().ok_or(anyhow!(
                "Unable to convert surface reconstruction parameters from f64 to f32."
            ))?,
        )?;
    }

    Ok(())
}

pub(crate) fn entry_point_generic<I: Index, R: Real>(
    paths: &ReconstructionRunnerPaths,
    params: &splashsurf_lib::Parameters<R>,
) -> Result<(), anyhow::Error> {
    profile!("surface reconstruction cli");

    info!(
        "Loading dataset from \"{}\"...",
        paths.input_file.to_string_lossy()
    );
    let particle_positions = if let Some(extension) = paths.input_file.extension() {
        profile!("loading particle positions");
        let extension = extension.to_string_lossy();
        match extension.to_lowercase().as_str() {
            "vtk" => {
                let sph_dataset = io::read_vtk(&paths.input_file)?;
                io::particles_from_dataset(&sph_dataset)?
            }
            "xyz" => io::particles_from_xyz(&paths.input_file)?,
            "ply" => io::particles_from_ply(&paths.input_file)?,
            _ => {
                return Err(anyhow!(
                    "Unsupported file format extension '{}' of input file '{}'",
                    extension,
                    paths.input_file.to_string_lossy()
                ));
            }
        }
    } else {
        return Err(anyhow!(
            "Unable to detect file format of input file '{}'",
            paths.input_file.to_string_lossy()
        ));
    };
    info!(
        "Loaded dataset with {} particle positions.",
        particle_positions.len()
    );

    let reconstruction =
        splashsurf_lib::reconstruct_surface::<I, R>(particle_positions.as_slice(), &params)?;

    let grid = reconstruction.grid();
    let density_map = reconstruction.density_map();
    let mesh = reconstruction.mesh();

    {
        profile!("write surface mesh to file");
        info!(
            "Writing surface mesh to \"{}\"...",
            paths.output_file.to_string_lossy()
        );
        io::write_vtk(mesh, &paths.output_file, "mesh").with_context(|| {
            format!(
                "Failed to write reconstructed surface to output file '{}'",
                paths.output_file.to_string_lossy()
            )
        })?;
        info!("Done.");
    }

    if let Some(output_density_map_points_file) = &paths.output_density_map_points_file {
        info!("Constructing density map point cloud...");

        let point_cloud: PointCloud3d<R> = {
            let mut points = Vec::with_capacity(density_map.len());
            for (flat_point_index, _) in density_map.iter() {
                let point = grid.try_unflatten_point_index(flat_point_index).unwrap();
                points.push(grid.point_coordinates(&point));
            }

            PointCloud3d { points }
        };

        info!(
            "Saving density map point cloud to \"{}\"...",
            output_density_map_points_file.to_string_lossy()
        );

        io::write_vtk(
            &point_cloud,
            output_density_map_points_file,
            "density_map_points",
        )?;

        info!("Done.");
    }

    if let Some(output_density_map_grid_file) = &paths.output_density_map_grid_file {
        info!("Constructing density map hex mesh...");

        let density_mesh =
            density_map::sparse_density_map_to_hex_mesh(&density_map, &grid, R::zero());

        info!(
            "Saving density map hex mesh to \"{}\"...",
            output_density_map_grid_file.to_string_lossy()
        );

        io::write_vtk(
            density_mesh.to_dataset(),
            output_density_map_grid_file,
            "density_map",
        )?;

        info!("Done.");
    }

    Ok(())
}
=======
use std::path::Path;

use anyhow::{anyhow, Context};
use coarse_prof::profile;
use log::info;
use na::Vector3;
use splashsurf_lib::mesh::PointCloud3d;
use splashsurf_lib::{density_map, Index, Real};

use crate::io;
use crate::{ReconstructionRunnerArgs, ReconstructionRunnerPaths};

// TODO: Detect smallest index type (i.e. check if ok to use i32/u32 as index)

pub(crate) fn entry_point_f64(
    paths: &ReconstructionRunnerPaths,
    args: &ReconstructionRunnerArgs,
) -> Result<(), anyhow::Error> {
    if args.use_double_precision {
        type I = i64;
        type R = f64;

        entry_point_generic::<I, R>(paths, &args.params)?;
    } else {
        type I = i64;
        type R = f32;

        entry_point_generic::<I, R>(
            paths,
            &args.params.try_convert().ok_or(anyhow!(
                "Unable to convert surface reconstruction parameters from f64 to f32."
            ))?,
        )?;
    }

    Ok(())
}

pub(crate) fn entry_point_generic<I: Index, R: Real>(
    paths: &ReconstructionRunnerPaths,
    params: &splashsurf_lib::Parameters<R>,
) -> Result<(), anyhow::Error> {
    profile!("surface reconstruction cli");

    let particle_positions = load_particle_positions(&paths.input_file).with_context(|| {
        format!(
            "Failed to load particle positions from file '{}'",
            paths.input_file.display()
        )
    })?;

    let reconstruction =
        splashsurf_lib::reconstruct_surface::<I, R>(particle_positions.as_slice(), &params)?;

    let grid = reconstruction.grid();
    let density_map = reconstruction.density_map();
    let mesh = reconstruction.mesh();

    {
        profile!("write surface mesh to file");
        info!(
            "Writing surface mesh to \"{}\"...",
            paths.output_file.to_string_lossy()
        );
        io::write_vtk(mesh, &paths.output_file, "mesh").with_context(|| {
            format!(
                "Failed to write reconstructed surface to output file '{}'",
                paths.output_file.to_string_lossy()
            )
        })?;
        info!("Done.");
    }

    if let Some(output_density_map_points_file) = &paths.output_density_map_points_file {
        info!("Constructing density map point cloud...");

        let point_cloud: PointCloud3d<R> = {
            let mut points = Vec::with_capacity(density_map.len());
            for (flat_point_index, _) in density_map.iter() {
                let point = grid.try_unflatten_point_index(flat_point_index).unwrap();
                points.push(grid.point_coordinates(&point));
            }

            PointCloud3d { points }
        };

        info!(
            "Saving density map point cloud to \"{}\"...",
            output_density_map_points_file.to_string_lossy()
        );

        io::write_vtk(
            &point_cloud,
            output_density_map_points_file,
            "density_map_points",
        )?;

        info!("Done.");
    }

    if let Some(output_density_map_grid_file) = &paths.output_density_map_grid_file {
        info!("Constructing density map hex mesh...");

        let density_mesh =
            density_map::sparse_density_map_to_hex_mesh(&density_map, &grid, R::zero());

        info!(
            "Saving density map hex mesh to \"{}\"...",
            output_density_map_grid_file.to_string_lossy()
        );

        io::write_vtk(
            density_mesh.to_dataset(),
            output_density_map_grid_file,
            "density_map",
        )?;

        info!("Done.");
    }

    Ok(())
}

fn load_particle_positions<R: Real, P: AsRef<Path>>(
    input_file: P,
) -> Result<Vec<Vector3<R>>, anyhow::Error> {
    let input_file = input_file.as_ref();
    info!("Loading dataset from \"{}\"...", input_file.display());

    let particle_positions = if let Some(extension) = input_file.extension() {
        profile!("loading particle positions");

        let extension = extension
            .to_str()
            .ok_or(anyhow!("Invalid extension of particle file",))?;

        match extension.to_lowercase().as_str() {
            "vtk" => {
                let sph_dataset = io::read_vtk(&input_file)?;
                io::particles_from_dataset(&sph_dataset)?
            }
            "xyz" => io::particles_from_xyz(&input_file)?,
            _ => {
                return Err(anyhow!(
                    "Unsupported file format extension '{}' of particle file",
                    extension
                ));
            }
        }
    } else {
        return Err(anyhow!(
            "Unable to detect file format of particle file (file name has to end with supported extension)",
        ));
    };

    info!(
        "Loaded dataset with {} particle positions.",
        particle_positions.len()
    );

    Ok(particle_positions)
}
>>>>>>> 0f047ac8
<|MERGE_RESOLUTION|>--- conflicted
+++ resolved
@@ -1,150 +1,3 @@
-<<<<<<< HEAD
-use anyhow::{anyhow, Context};
-use coarse_prof::profile;
-use log::info;
-use splashsurf_lib::mesh::PointCloud3d;
-use splashsurf_lib::{density_map, Index, Real};
-
-use crate::io;
-use crate::{ReconstructionRunnerArgs, ReconstructionRunnerPaths};
-
-// TODO: Detect smallest index type (i.e. check if ok to use i32/u32 as index)
-
-pub(crate) fn entry_point_f64(
-    paths: &ReconstructionRunnerPaths,
-    args: &ReconstructionRunnerArgs,
-) -> Result<(), anyhow::Error> {
-    if args.use_double_precision {
-        type I = i64;
-        type R = f64;
-
-        entry_point_generic::<I, R>(paths, &args.params)?;
-    } else {
-        type I = i64;
-        type R = f32;
-
-        entry_point_generic::<I, R>(
-            paths,
-            &args.params.try_convert().ok_or(anyhow!(
-                "Unable to convert surface reconstruction parameters from f64 to f32."
-            ))?,
-        )?;
-    }
-
-    Ok(())
-}
-
-pub(crate) fn entry_point_generic<I: Index, R: Real>(
-    paths: &ReconstructionRunnerPaths,
-    params: &splashsurf_lib::Parameters<R>,
-) -> Result<(), anyhow::Error> {
-    profile!("surface reconstruction cli");
-
-    info!(
-        "Loading dataset from \"{}\"...",
-        paths.input_file.to_string_lossy()
-    );
-    let particle_positions = if let Some(extension) = paths.input_file.extension() {
-        profile!("loading particle positions");
-        let extension = extension.to_string_lossy();
-        match extension.to_lowercase().as_str() {
-            "vtk" => {
-                let sph_dataset = io::read_vtk(&paths.input_file)?;
-                io::particles_from_dataset(&sph_dataset)?
-            }
-            "xyz" => io::particles_from_xyz(&paths.input_file)?,
-            "ply" => io::particles_from_ply(&paths.input_file)?,
-            _ => {
-                return Err(anyhow!(
-                    "Unsupported file format extension '{}' of input file '{}'",
-                    extension,
-                    paths.input_file.to_string_lossy()
-                ));
-            }
-        }
-    } else {
-        return Err(anyhow!(
-            "Unable to detect file format of input file '{}'",
-            paths.input_file.to_string_lossy()
-        ));
-    };
-    info!(
-        "Loaded dataset with {} particle positions.",
-        particle_positions.len()
-    );
-
-    let reconstruction =
-        splashsurf_lib::reconstruct_surface::<I, R>(particle_positions.as_slice(), &params)?;
-
-    let grid = reconstruction.grid();
-    let density_map = reconstruction.density_map();
-    let mesh = reconstruction.mesh();
-
-    {
-        profile!("write surface mesh to file");
-        info!(
-            "Writing surface mesh to \"{}\"...",
-            paths.output_file.to_string_lossy()
-        );
-        io::write_vtk(mesh, &paths.output_file, "mesh").with_context(|| {
-            format!(
-                "Failed to write reconstructed surface to output file '{}'",
-                paths.output_file.to_string_lossy()
-            )
-        })?;
-        info!("Done.");
-    }
-
-    if let Some(output_density_map_points_file) = &paths.output_density_map_points_file {
-        info!("Constructing density map point cloud...");
-
-        let point_cloud: PointCloud3d<R> = {
-            let mut points = Vec::with_capacity(density_map.len());
-            for (flat_point_index, _) in density_map.iter() {
-                let point = grid.try_unflatten_point_index(flat_point_index).unwrap();
-                points.push(grid.point_coordinates(&point));
-            }
-
-            PointCloud3d { points }
-        };
-
-        info!(
-            "Saving density map point cloud to \"{}\"...",
-            output_density_map_points_file.to_string_lossy()
-        );
-
-        io::write_vtk(
-            &point_cloud,
-            output_density_map_points_file,
-            "density_map_points",
-        )?;
-
-        info!("Done.");
-    }
-
-    if let Some(output_density_map_grid_file) = &paths.output_density_map_grid_file {
-        info!("Constructing density map hex mesh...");
-
-        let density_mesh =
-            density_map::sparse_density_map_to_hex_mesh(&density_map, &grid, R::zero());
-
-        info!(
-            "Saving density map hex mesh to \"{}\"...",
-            output_density_map_grid_file.to_string_lossy()
-        );
-
-        io::write_vtk(
-            density_mesh.to_dataset(),
-            output_density_map_grid_file,
-            "density_map",
-        )?;
-
-        info!("Done.");
-    }
-
-    Ok(())
-}
-=======
 use std::path::Path;
 
 use anyhow::{anyhow, Context};
@@ -287,6 +140,7 @@
                 io::particles_from_dataset(&sph_dataset)?
             }
             "xyz" => io::particles_from_xyz(&input_file)?,
+            "ply" => io::particles_from_ply(&input_file)?,
             _ => {
                 return Err(anyhow!(
                     "Unsupported file format extension '{}' of particle file",
@@ -306,5 +160,4 @@
     );
 
     Ok(particle_positions)
-}
->>>>>>> 0f047ac8
+}